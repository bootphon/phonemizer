# ChangeLog

Version numbers follow [semantic versioning](https://semver.org)

<<<<<<< HEAD
## phonemizer-resembletron 
* **bugfixes**

  * Add ``ignore`` option to disable ``language_switch`` by default 
    due to too many language detection mistakes.

## not yet released
=======
## phonemizer-2.0.1
>>>>>>> b146a5eb

* **bugfixes**

  * ``keep-flags`` was not the default argument for ``language_switch`` in the
    class ``EspeakBackend``.

  * fixed an issue with punctuation processing in the espeak backend, see
    [#26](https://github.com/bootphon/phonemizer/issues/26)

* **improvements**

  * log a warning if using ``python2``.


## phonemizer-2.0

* **incompatible change**

  Starting with ``phonemizer-2.0`` only python3 is supported. **Compatibility
  with python2 is no more ensured nor tested.** https://pythonclock.org.

* **bugfixes**

  * new ``--language-switch`` option to use with ``espeak`` backend to deals
    with language switching on phonemized output. In previous version there was
    a bug in detection of the language switching flags (sometimes removed,
    sometimes not). Now you can choose to keep the flags, to remove them, or to
    delete the whole utterance.

  * bugfix in a test with `espeak>=1.49.3`.

  * bugfix using `NamedTemporaryFile` on windows, see
    [#21](https://github.com/bootphon/phonemizer/issues/21).

  * bugfix when calling *festival* or *espeak* subprocesses on Windows, see
    [#17](https://github.com/bootphon/phonemizer/issues/17).

  * bugfix in detecting recent versions of *espeak-ng*, see
    [#18](https://github.com/bootphon/phonemizer/issues/18).

  * bugfix when using utf8 input on *espeak* backend (python2), see
    [#19](https://github.com/bootphon/phonemizer/issues/19).


* **new features and improvements**

  * new `--sampa` option to output phonemes in SAMPA alphabet instead of IPA,
    available for espeak-ng only.

  * new ``--with-stress`` option to use with ``espeak`` backend to not remove the
    stresses on phonemized output. For instance:

        $ echo "hello world" | phonemize
        həloʊ wɜːld
        $ echo "hello world" | phonemize --with-stress
        həlˈoʊ wˈɜːld

  * improved logging: by default only warnings are displayed, use the new
    ``--quiet`` option to inhibate all log messages or ``--verbose`` to see all of
    them. Log messages now display level name (debug/info/warning).

  * improved code organization:

    * backends are now implemented in the ``backend`` submodule
      as separated source files.

    * improved version string (displays uninstalled backends, moved outside of
      main for use from Python).

    * improved logger implemented in its own module so as a call to phonemizer
      from CLI or API yields the same log messages.


## phonemizer-1.0

* **incompabile changes**

  The following changes break the compatibility with previous versions
  of phonemizer (0.X.Y):

  * command-line `phonemize` program: new `--backend
    <espeak|festival|segments>` option, default language is now
    *espeak en-us* (was *festival en-us*),

  * it is now illegal to have the same separator at different levels
    (for instance a space for both word and phone),

  * from Python, must import the phonemize function as `from
    phonemizer.phonemize import phonemize`, was `from phonemizer
    import phonemize`.

* New backend [segments](https://github.com/cldf/segments) for
  phonemization based on grapheme-to-phoneme mappings.

* Major refactoring of the backends implementation and separators (as
  Python classes).

* Input to phonemizer now supports utf8.

* Better handling of errors (display of a meaningful message).

* Fixed a bug in fetching espeak version on macos, see
  [#14](https://github.com/bootphon/phonemizer/issues/14).

## phonemizer-0.3.3

* Fix a bug introduced in phonemizer-0.3.2 (apostrophes in festival
  backend). See [#12](https://github.com/bootphon/phonemizer/issues/12).


## phonemizer-0.3.2

* Continuous integration with tracis-ci.

* Support for docker.

* Better support for different versions of espeak/festival.

* Minor bugfixes and improved tests.


## phonemizer-0.3.1

* New espeak or espeak-ng backend with more than 100 languages.

* Support for Python 2.7 and 3.5.

* Integration with zenodo for citation.

* Various bugfixes and minor improvments.


## phonemizer-0.2

* First public release.

* Support for festival backend, American English only.<|MERGE_RESOLUTION|>--- conflicted
+++ resolved
@@ -2,7 +2,7 @@
 
 Version numbers follow [semantic versioning](https://semver.org)
 
-<<<<<<< HEAD
+
 ## phonemizer-resembletron 
 * **bugfixes**
 
@@ -10,9 +10,9 @@
     due to too many language detection mistakes.
 
 ## not yet released
-=======
+
 ## phonemizer-2.0.1
->>>>>>> b146a5eb
+
 
 * **bugfixes**
 
