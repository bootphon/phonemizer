# Test on macos with festival compiled from source and espeak-1.48 from homebrew

name: MacOS

on: [push, pull_request]

jobs:
  test:
    runs-on: macos-latest

    steps:
      - name: checkout phonemizer
        uses: actions/checkout@v2

      # - name: setup python
      #   uses: actions/setup-python@v2

      # - name: install espeak-1.48
      #   run: |
      #     brew update
      #     brew install espeak

      # - name: checkout festival-setup
      #   uses: actions/checkout@v2
      #   with:
      #     repository: pettarin/setup-festival-mbrola
      #     path: festival

      # - name: install festival
      #   run: |
      #     cd festival
      #     bash setup_festival_mbrola.sh ./build festival

      - name: debug CI
        run: |
<<<<<<< HEAD
          echo "$PHONEMIZER_PATH"
          ls -lA $PHONEMIZER_PATH
        env:
          PHONEMIZER_PATH: ${{ github.workspace }}/phonemizer
=======
          echo $PHONEMIZER_PATH
          ls -lA $PHONEMIZER_PATH
        env:
          PHONEMIZER_PATH: ${{ env.GITHUB_WORKSPACE }}/phonemizer
>>>>>>> 55acbf1f


      # - name: Install phonemizer
      #   run: |
      #     pip install --upgrade pip
      #     python setup.py install
      #     pip install --upgrade pytest

      # - name: Phonemizer version
      #   run: phonemize --version
      #   env:
      #     PHONEMIZER_FESTIVAL_PATH: "${GITHUB_WORKSPACE}/festival/build/build_festival/festival/bin/festival"

      # - name: Test phonemizer
      #   run: pytest
      #   env:
      #     PHONEMIZER_FESTIVAL_PATH: "${GITHUB_WORKSPACE/festival/build/build_festival/festival/bin/festival"<|MERGE_RESOLUTION|>--- conflicted
+++ resolved
@@ -33,18 +33,10 @@
 
       - name: debug CI
         run: |
-<<<<<<< HEAD
           echo "$PHONEMIZER_PATH"
           ls -lA $PHONEMIZER_PATH
         env:
           PHONEMIZER_PATH: ${{ github.workspace }}/phonemizer
-=======
-          echo $PHONEMIZER_PATH
-          ls -lA $PHONEMIZER_PATH
-        env:
-          PHONEMIZER_PATH: ${{ env.GITHUB_WORKSPACE }}/phonemizer
->>>>>>> 55acbf1f
-
 
       # - name: Install phonemizer
       #   run: |
