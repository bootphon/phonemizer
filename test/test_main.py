--- conflicted
+++ resolved
@@ -117,13 +117,9 @@
 
 def test_espeak_path():
     espeak = backend.EspeakBackend.espeak_path()
-<<<<<<< HEAD
-    _test(u'hello world', u'həloʊ wɜːld ', f'--espeak-path={espeak}')
-=======
     _test(u'hello world', u'həloʊ wɜːld ', f'--espeak-path={espeak}')
 
 
 def test_festival_path():
     festival = backend.FestivalBackend.festival_path()
-    _test(u'hello world', u'hhaxlow werld ', f'--festival-path={festival} -b festival')
->>>>>>> ccdc13ee
+    _test(u'hello world', u'hhaxlow werld ', f'--festival-path={festival} -b festival')