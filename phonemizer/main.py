#!/usr/bin/env python
# Copyright 2015-2020 Mathieu Bernard
#
# This file is part of phonemizer: you can redistribute it and/or
# modify it under the terms of the GNU General Public License as
# published by the Free Software Foundation, either version 3 of the
# License, or (at your option) any later version.
#
# Phonemizer is distributed in the hope that it will be useful, but
# WITHOUT ANY WARRANTY; without even the implied warranty of
# MERCHANTABILITY or FITNESS FOR A PARTICULAR PURPOSE.  See the GNU
# General Public License for more details.
#
# You should have received a copy of the GNU General Public License
# along with phonemizer. If not, see <http://www.gnu.org/licenses/>.
"""Command-line phonemizer tool, have a 'phonemizer --help' to get in"""

import argparse
import codecs
import pkg_resources
import sys

from phonemizer import phonemize, separator, version, logger, punctuation
from phonemizer.backend import (
    EspeakBackend, FestivalBackend, SegmentsBackend)


class CatchExceptions(object):  # pragma: nocover
    """Decorator wrapping a function in a try/except block

    When an exception occurs, display a user friendly message on
    standard output before exiting with error code 1.

    The detected exceptions are ValueError, OSError, RuntimeError,
    AssertionError, KeyboardInterrupt and
    pkg_resources.DistributionNotFound.

    Parameters
    ----------
    function :
        The function to wrap in a try/except block

    """
    def __init__(self, function):
        self.function = function

    def __call__(self):
        """Executes the wrapped function and catch common exceptions"""
        try:
            self.function()

        except (IOError, ValueError, OSError,
                RuntimeError, AssertionError) as err:
            self.exit('fatal error: {}'.format(err))

        except pkg_resources.DistributionNotFound:
            self.exit(
                'fatal error: phonemizer package not found\n'
                'please install phonemizer on your system')

        except KeyboardInterrupt:
            self.exit('keyboard interruption, exiting')

    @staticmethod
    def exit(msg):
        """Write `msg` on stderr and exit with error code 1"""
        sys.stderr.write(msg.strip() + '\n')
        sys.exit(1)


def parse_args():
    """Argument parser for the phonemization script"""
    parser = argparse.ArgumentParser(
        formatter_class=argparse.RawDescriptionHelpFormatter,
        description='''Multilingual text to phonemes converter

The 'phonemize' program allows simple phonemization of words and texts
in many language using three backends: espeak, festival and segments.

- espeak is a text-to-speech software supporting multiple languages
  and IPA (Internatinal Phonetic Alphabet) output. See
  http://espeak.sourceforge.net or
  https://github.com/espeak-ng/espeak-ng

- festival is also a text-to-speech software. Currently only American
  English is supported and festival uses a custom phoneset
  (http://www.festvox.org/bsv/c4711.html), but festival is the only
  backend supporting tokenization at the syllable
  level. See http://www.cstr.ed.ac.uk/projects/festival

- segments is a Unicode tokenizer that build a phonemization from a
  grapheme to phoneme mapping provided as a file by the user. See
  https://github.com/cldf/segments.

See the '--language' option below for details on the languages
supported by each backend.

''',
        epilog='''
   Languages supported by the festival backend are:
   {festival}

   Languages supported by the segments backend are:
   {segments}
   Instead of a language you can also provide a file specifying a
   grapheme to phoneme mapping (see the files above for exemples).

   Languages supported by the espeak backend are:
   {espeak}


Exemples:

* Phonemize a US English text with espeak

   $ echo 'hello world' | phonemize -l en-us -b espeak
   həloʊ wɜːld

* Phonemize a US English text with festival

   $ echo 'hello world' | phonemize -l en-us -b festival
   hhaxlow werld

* Phonemize a Japanese text with segments

  $ echo 'konnichiwa tsekai' | phonemize -l japanese -b segments
  konnitʃiwa t͡sekai

* Add a separator between phones

  $ echo 'hello world' | phonemize -l en-us -b festival -p '-' --strip
  hh-ax-l-ow w-er-l-d

* Phonemize some French text file using espeak

  $ phonemize -l fr-fr -b espeak text.txt -o phones.txt
        '''.format(
            festival='\n'.join(
                '\t{}\t->\t{}'.format(k, v) for k, v in
                sorted(FestivalBackend.supported_languages().items())),
            segments='\n'.join(
                '\t{}\t->\t{}'.format(k, v) for k, v in
                sorted(SegmentsBackend.supported_languages().items())),
            espeak='\n'.join(
                '\t{}\t->\t{}'.format(k, v) for k, v in
                sorted(EspeakBackend.supported_languages().items()))))

    # general arguments
    parser.add_argument(
        '--version', action='store_true',
        help='show version information and exit.')

    group = parser.add_mutually_exclusive_group()
    group.add_argument(
        '-v', '--verbose', action='store_true',
        help='write all log messages to stderr '
        '(displays only warnings by default).')
    group.add_argument(
        '-q', '--quiet', action='store_true',
        help='do not display any log message, even warnings.')

    parser.add_argument(
        '-j', '--njobs', type=int, metavar='<int>', default=1,
        help='number of parallel jobs, default is %(default)s.')

    # input/output arguments
    group = parser.add_argument_group('input/output')
    group.add_argument(
        'input', default=sys.stdin, nargs='?', metavar='<file>',
        help='input text file to phonemize, if not specified read from stdin.')

    group.add_argument(
        '-o', '--output', default=sys.stdout, metavar='<file>',
        help='output text file to write, if not specified write to stdout.')

    group = parser.add_argument_group('separators')
    group.add_argument(
        '-p', '--phone-separator', metavar='<str>',
        default=separator.default_separator.phone,
        help='phone separator, default is "%(default)s".')

    group.add_argument(
        '-w', '--word-separator', metavar='<str>',
        default=separator.default_separator.word,
        help='word separator, default is "%(default)s".')

    group.add_argument(
        '-s', '--syllable-separator', metavar='<str>',
        default=separator.default_separator.syllable,
        help='''syllable separator, only valid for festival backend,
        this option has no effect if espeak or segments is used.
        Default is "%(default)s".''')

    group.add_argument(
        '--strip', action='store_true',
        help='removes the end separators in phonemized tokens.')

    group = parser.add_argument_group('backends')
    group.add_argument(
        '-b', '--backend', metavar='<str>', default='espeak',
        choices=['espeak', 'festival', 'segments'],
        help="""the phonemization backend, must be 'espeak', 'festival' or
        'segments'. Default is %(default)s.""")

    group = parser.add_argument_group('specific to espeak backend')
    group.add_argument(
        '--with-stress', action='store_true',
        help='''when the option is set, the stresses on phonemes are present
        (stresses characters are ˈ'ˌ). By default stresses are removed.''')
    group.add_argument(
        '--sampa', action='store_true',
        help='''only valid for espeak-ng and NOT supported for espeak, use the
        "sampa" (Speech Assessment Methods Phonetic Alphabet) alphabet instead
        of "ipa" (International Phonetic Alphabet).''')
    group.add_argument(
        '--language-switch', default='keep-flags',
        choices=['keep-flags', 'remove-flags', 'remove-utterance'],
        help="""espeak can pronounce some words in another language (typically
        English) when phonemizing a text. This option setups the policy to use
        when such a language switch occurs. Three values are available:
        'keep-flags' (the default), 'remove-flags' or 'remove-utterance'. The
        'keep-flags' policy keeps the language switching flags, for example
        (en) or (jp), in the output. The 'remove-flags' policy removes them and
        the 'remove-utterance' policy removes the whole line of text including
        a language switch.""")
    group.add_argument(
        '--espeak-path', default=None, type=str, metavar='<executable>',
        help=f'''the path to the espeak executable to use (useful to overload
        the default espeak/espeak-ng installed on the system).
        Default to {EspeakBackend.espeak_path()}. This path can also be specified
<<<<<<< HEAD
        using the $ESPEAK_PATH environment variable.''')
=======
        using the $PHONEMIZER_ESPEAK_PATH environment variable.''')

    group = parser.add_argument_group('specific to festival backend')
    group.add_argument(
        '--festival-path', default=None, type=str, metavar='<executable>',
        help=f'''the path to the festival executable to use (useful to overload
        the default festival installed on the system).
        Default to {FestivalBackend.festival_path()}. This path can also be specified
        using the $PHONEMIZER_FESTIVAL_PATH environment variable.''')

    group = parser.add_argument_group('punctuation processing')
    group.add_argument(
        '--preserve-punctuation', action='store_true',
        help='''preserve the punctuation marks in the phonemized output,
        default is to remove them.''')
    group.add_argument(
        '--punctuation-marks', type=str, metavar='<str>',
        default=punctuation.Punctuation.default_marks(),
        help='''the marks to consider during punctuation processing (either
        for removal or preservation). Default is %(default)s.''')
>>>>>>> ccdc13ee

    group = parser.add_argument_group('language')
    group.add_argument(
        '-l', '--language', metavar='<str|file>', default='en-us',
        help='''the language code of the input text, see below for a list of
        supported languages. According to the language code you
        specify, the appropriate backend (segments, espeak or festival)
        will be called in background. Default is %(default)s.''')

    return parser.parse_args()


@CatchExceptions
def main():
    """Phonemize a text from command-line arguments"""
    args = parse_args()

<<<<<<< HEAD
    # setup a custom path to espeak if required (this must be done before
    # generating the version message)
    if args.espeak_path:
        EspeakBackend.set_espeak_path(args.espeak_path)
=======
    # setup a custom path to espeak and festival if required (this must be done
    # before generating the version message)
    if args.espeak_path:
        EspeakBackend.set_espeak_path(args.espeak_path)
    if args.festival_path:
        FestivalBackend.set_festival_path(args.festival_path)
>>>>>>> ccdc13ee

    if args.version:
        print(version.version())
        return

    # configure logging according to --verbose/--quiet options
    verbosity = 'normal'
    if args.verbose:
        verbosity = 'verbose'
    elif args.quiet:
        verbosity = 'quiet'
    log = logger.get_logger(verbosity=verbosity)

    # configure input as a readable stream
    streamin = args.input
    if isinstance(streamin, str):
        streamin = codecs.open(streamin, 'r', encoding='utf8')
    log.debug('reading from %s', streamin.name)

    # configure output as a writable stream
    streamout = args.output
    if isinstance(streamout, str):
        streamout = codecs.open(streamout, 'w', 'utf8')
    log.debug('writing to %s', streamout.name)

    # configure the separator for phonemes, syllables and words.
    sep = separator.Separator(
        phone=args.phone_separator,
        syllable=args.syllable_separator,
        word=args.word_separator)
    log.debug('separator is %s', sep)

    # load the input text (python2 optionnally needs an extra decode)
    text = streamin.read()
    try:
        text = text.decode('utf8')
    except (AttributeError, UnicodeEncodeError):
        pass

    # phonemize the input text
    out = phonemize.phonemize(
        text,
        language=args.language,
        backend=args.backend,
        separator=sep,
        strip=args.strip,
        preserve_punctuation=args.preserve_punctuation,
        punctuation_marks=args.punctuation_marks,
        with_stress=args.with_stress,
        use_sampa=args.sampa,
        language_switch=args.language_switch,
        njobs=args.njobs,
        logger=log)

    if len(out):
        streamout.write(out + '\n')


if __name__ == '__main__':  # pragma: nocover
    main()<|MERGE_RESOLUTION|>--- conflicted
+++ resolved
@@ -228,9 +228,6 @@
         help=f'''the path to the espeak executable to use (useful to overload
         the default espeak/espeak-ng installed on the system).
         Default to {EspeakBackend.espeak_path()}. This path can also be specified
-<<<<<<< HEAD
-        using the $ESPEAK_PATH environment variable.''')
-=======
         using the $PHONEMIZER_ESPEAK_PATH environment variable.''')
 
     group = parser.add_argument_group('specific to festival backend')
@@ -251,7 +248,6 @@
         default=punctuation.Punctuation.default_marks(),
         help='''the marks to consider during punctuation processing (either
         for removal or preservation). Default is %(default)s.''')
->>>>>>> ccdc13ee
 
     group = parser.add_argument_group('language')
     group.add_argument(
@@ -269,19 +265,12 @@
     """Phonemize a text from command-line arguments"""
     args = parse_args()
 
-<<<<<<< HEAD
-    # setup a custom path to espeak if required (this must be done before
-    # generating the version message)
-    if args.espeak_path:
-        EspeakBackend.set_espeak_path(args.espeak_path)
-=======
     # setup a custom path to espeak and festival if required (this must be done
     # before generating the version message)
     if args.espeak_path:
         EspeakBackend.set_espeak_path(args.espeak_path)
     if args.festival_path:
         FestivalBackend.set_festival_path(args.festival_path)
->>>>>>> ccdc13ee
 
     if args.version:
         print(version.version())
