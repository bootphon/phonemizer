--- conflicted
+++ resolved
@@ -14,8 +14,4 @@
 # along with phonologizer. If not, see <http://www.gnu.org/licenses/>.
 """Multilingual text to phonemes converter"""
 
-<<<<<<< HEAD
-__version__ = '2.0.2-resemble'
-=======
-__version__ = '2.0.1'
->>>>>>> 32eef189
+__version__ = '2.0.2-resemble'