--- conflicted
+++ resolved
@@ -14,12 +14,7 @@
 # along with phonologizer. If not, see <http://www.gnu.org/licenses/>.
 """Multilingual text to phones converter"""
 
-<<<<<<< HEAD
-__version__ = '2.2.1-resemble'
-=======
-
-__version__ = '2.2.2'
->>>>>>> ae99a543
+__version__ = '2.2.2-resemble'
 
 
 try:  # pragma: nocover
