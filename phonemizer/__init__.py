--- conflicted
+++ resolved
@@ -14,13 +14,8 @@
 # along with phonologizer. If not, see <http://www.gnu.org/licenses/>.
 """Multilingual text to phones converter"""
 
-<<<<<<< HEAD
-__version__ = '2.2.2a-resemble'
-=======
-
-__version__ = '3.0'
+__version__ = '3.0-resemble'
 """Phonemizer version"""
->>>>>>> ad637939
 
 
 try:  # pragma: nocover
