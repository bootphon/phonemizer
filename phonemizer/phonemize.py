--- conflicted
+++ resolved
@@ -36,27 +36,12 @@
 
 def phonemize(  # pylint: disable=too-many-arguments
         text,
-<<<<<<< HEAD
-        language='en-us',
-        backend='espeak',
-        separator=default_separator,
-        strip=False,
-        prepend_text=False,
-        preserve_empty_lines=False,
-        preserve_punctuation=False,
-        punctuation_marks=Punctuation.default_marks(),
-        with_stress=False,
-        tie=False,
-        language_switch='keep-flags',
-        words_mismatch='ignore',
-        njobs=1,
-        logger=get_logger()):
-=======
         language: str = 'en-us',
         backend: str = 'espeak',
         separator: Optional[Separator] = default_separator,
         strip: bool = False,
         prepend_text: bool = False,
+        preserve_empty_lines: bool = False,
         preserve_punctuation: bool = False,
         punctuation_marks: str = Punctuation.default_marks(),
         with_stress: str = False,
@@ -65,7 +50,6 @@
         words_mismatch: WordMismatch = 'ignore',
         njobs: int = 1,
         logger: Logger = get_logger()):
->>>>>>> 8cbdb5ad
     """Multilingual text to phonemes converter
 
     Return a phonemized version of an input `text`, given its `language` and a
@@ -287,7 +271,7 @@
     # ignore empty lines
     text = [line for line in text if line.strip()]
 
-    if(text):
+    if (text):
         # phonemize the text
         phonemized = backend.phonemize(
             text, separator=separator, strip=strip, njobs=njobs)
